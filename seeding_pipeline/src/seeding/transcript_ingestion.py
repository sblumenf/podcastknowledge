--- conflicted
+++ resolved
@@ -442,8 +442,6 @@
             Hex digest of file hash
         """
         return self._calculate_file_hash(Path(file_path))
-<<<<<<< HEAD
-=======
 
 
 class TranscriptIngestionManager:
@@ -580,5 +578,4 @@
             return {
                 'success': False,
                 'error': str(e)
-            }
->>>>>>> 5e0f9075
+            }